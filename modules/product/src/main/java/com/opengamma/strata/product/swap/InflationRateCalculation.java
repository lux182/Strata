--- conflicted
+++ resolved
@@ -92,8 +92,6 @@
    */
   @PropertyDefinition(validate = "notNull")
   private final PriceIndexCalculationMethod indexCalculationMethod;
-<<<<<<< HEAD
-=======
   /**
    * The initial value of the index, optional.
    * <p>
@@ -111,7 +109,6 @@
    */
   @PropertyDefinition(get = "optional")
   private final Double firstIndexValue;
->>>>>>> cf427f52
   /**
    * The gearing multiplier, optional.
    * <p>
@@ -140,8 +137,6 @@
    * @param index  the price index
    * @param monthLag  the month lag
    * @param indexCalculationMethod  the reference price index calculation method
-<<<<<<< HEAD
-=======
    * @return the inflation rate calculation
    */
   public static InflationRateCalculation of(
@@ -168,26 +163,18 @@
    * @param monthLag  the month lag
    * @param indexCalculationMethod  the reference price index calculation method
    * @param firstIndexValue  the first index value
->>>>>>> cf427f52
    * @return the inflation rate calculation
    */
   public static InflationRateCalculation of(
       PriceIndex index,
       int monthLag,
-<<<<<<< HEAD
-      PriceIndexCalculationMethod indexCalculationMethod) {
-=======
       PriceIndexCalculationMethod indexCalculationMethod,
       double firstIndexValue) {
->>>>>>> cf427f52
     return InflationRateCalculation.builder()
         .index(index)
         .lag(Period.ofMonths(monthLag))
         .indexCalculationMethod(indexCalculationMethod)
-<<<<<<< HEAD
-=======
         .firstIndexValue(firstIndexValue)
->>>>>>> cf427f52
         .build();
   }
 
@@ -275,17 +262,10 @@
     if (indexCalculationMethod.equals(PriceIndexCalculationMethod.INTERPOLATED)) {
       // interpolate between data from two different months
       double weight = 1d - (endDate.getDayOfMonth() - 1d) / endDate.lengthOfMonth();
-<<<<<<< HEAD
-      return InflationEndInterpolatedRateObservation.of(index, startIndexValue, referenceEndMonth, weight);
-    } else if (indexCalculationMethod.equals(PriceIndexCalculationMethod.MONTHLY)) {
-      // no interpolation
-      return InflationEndMonthRateObservation.of(index, startIndexValue, referenceEndMonth);
-=======
       return InflationEndInterpolatedRateObservation.of(index, firstIndexValue, referenceEndMonth, weight);
     } else if (indexCalculationMethod.equals(PriceIndexCalculationMethod.MONTHLY)) {
       // no interpolation
       return InflationEndMonthRateObservation.of(index, firstIndexValue, referenceEndMonth);
->>>>>>> cf427f52
     } else if (indexCalculationMethod.equals(PriceIndexCalculationMethod.INTERPOLATED_JAPAN)) {
       // interpolation, Japan
       double weight = 1d;
@@ -296,11 +276,7 @@
         weight -= (dayOfMonth + endDate.minusMonths(1).lengthOfMonth() - 10d) / endDate.minusMonths(1).lengthOfMonth();
         referenceEndMonth = referenceEndMonth.minusMonths(1);
       }
-<<<<<<< HEAD
-      return InflationEndInterpolatedRateObservation.of(index, startIndexValue, referenceEndMonth, weight);
-=======
       return InflationEndInterpolatedRateObservation.of(index, firstIndexValue, referenceEndMonth, weight);
->>>>>>> cf427f52
     } else {
       throw new IllegalArgumentException(
           "PriceIndexCalculationMethod " + indexCalculationMethod.toString() + " is not supported");
@@ -338,10 +314,7 @@
       PriceIndex index,
       Period lag,
       PriceIndexCalculationMethod indexCalculationMethod,
-<<<<<<< HEAD
-=======
       Double firstIndexValue,
->>>>>>> cf427f52
       ValueSchedule gearing) {
     JodaBeanUtils.notNull(index, "index");
     JodaBeanUtils.notNull(lag, "lag");
@@ -349,10 +322,7 @@
     this.index = index;
     this.lag = lag;
     this.indexCalculationMethod = indexCalculationMethod;
-<<<<<<< HEAD
-=======
     this.firstIndexValue = firstIndexValue;
->>>>>>> cf427f52
     this.gearing = gearing;
     validate();
   }
@@ -411,8 +381,6 @@
    */
   public PriceIndexCalculationMethod getIndexCalculationMethod() {
     return indexCalculationMethod;
-<<<<<<< HEAD
-=======
   }
 
   //-----------------------------------------------------------------------
@@ -434,7 +402,6 @@
    */
   public OptionalDouble getFirstIndexValue() {
     return firstIndexValue != null ? OptionalDouble.of(firstIndexValue) : OptionalDouble.empty();
->>>>>>> cf427f52
   }
 
   //-----------------------------------------------------------------------
@@ -475,10 +442,7 @@
       return JodaBeanUtils.equal(index, other.index) &&
           JodaBeanUtils.equal(lag, other.lag) &&
           JodaBeanUtils.equal(indexCalculationMethod, other.indexCalculationMethod) &&
-<<<<<<< HEAD
-=======
           JodaBeanUtils.equal(firstIndexValue, other.firstIndexValue) &&
->>>>>>> cf427f52
           JodaBeanUtils.equal(gearing, other.gearing);
     }
     return false;
@@ -490,10 +454,7 @@
     hash = hash * 31 + JodaBeanUtils.hashCode(index);
     hash = hash * 31 + JodaBeanUtils.hashCode(lag);
     hash = hash * 31 + JodaBeanUtils.hashCode(indexCalculationMethod);
-<<<<<<< HEAD
-=======
     hash = hash * 31 + JodaBeanUtils.hashCode(firstIndexValue);
->>>>>>> cf427f52
     hash = hash * 31 + JodaBeanUtils.hashCode(gearing);
     return hash;
   }
@@ -505,10 +466,7 @@
     buf.append("index").append('=').append(index).append(',').append(' ');
     buf.append("lag").append('=').append(lag).append(',').append(' ');
     buf.append("indexCalculationMethod").append('=').append(indexCalculationMethod).append(',').append(' ');
-<<<<<<< HEAD
-=======
     buf.append("firstIndexValue").append('=').append(firstIndexValue).append(',').append(' ');
->>>>>>> cf427f52
     buf.append("gearing").append('=').append(JodaBeanUtils.toString(gearing));
     buf.append('}');
     return buf.toString();
@@ -536,20 +494,14 @@
         this, "lag", InflationRateCalculation.class, Period.class);
     /**
      * The meta-property for the {@code indexCalculationMethod} property.
-<<<<<<< HEAD
      */
     private final MetaProperty<PriceIndexCalculationMethod> indexCalculationMethod = DirectMetaProperty.ofImmutable(
         this, "indexCalculationMethod", InflationRateCalculation.class, PriceIndexCalculationMethod.class);
-=======
-     */
-    private final MetaProperty<PriceIndexCalculationMethod> indexCalculationMethod = DirectMetaProperty.ofImmutable(
-        this, "indexCalculationMethod", InflationRateCalculation.class, PriceIndexCalculationMethod.class);
     /**
      * The meta-property for the {@code firstIndexValue} property.
      */
     private final MetaProperty<Double> firstIndexValue = DirectMetaProperty.ofImmutable(
         this, "firstIndexValue", InflationRateCalculation.class, Double.class);
->>>>>>> cf427f52
     /**
      * The meta-property for the {@code gearing} property.
      */
@@ -563,10 +515,7 @@
         "index",
         "lag",
         "indexCalculationMethod",
-<<<<<<< HEAD
-=======
         "firstIndexValue",
->>>>>>> cf427f52
         "gearing");
 
     /**
@@ -584,11 +533,8 @@
           return lag;
         case -1409010088:  // indexCalculationMethod
           return indexCalculationMethod;
-<<<<<<< HEAD
-=======
         case 922631823:  // firstIndexValue
           return firstIndexValue;
->>>>>>> cf427f52
         case -91774989:  // gearing
           return gearing;
       }
@@ -633,8 +579,6 @@
      */
     public MetaProperty<PriceIndexCalculationMethod> indexCalculationMethod() {
       return indexCalculationMethod;
-<<<<<<< HEAD
-=======
     }
 
     /**
@@ -643,7 +587,6 @@
      */
     public MetaProperty<Double> firstIndexValue() {
       return firstIndexValue;
->>>>>>> cf427f52
     }
 
     /**
@@ -664,11 +607,8 @@
           return ((InflationRateCalculation) bean).getLag();
         case -1409010088:  // indexCalculationMethod
           return ((InflationRateCalculation) bean).getIndexCalculationMethod();
-<<<<<<< HEAD
-=======
         case 922631823:  // firstIndexValue
           return ((InflationRateCalculation) bean).firstIndexValue;
->>>>>>> cf427f52
         case -91774989:  // gearing
           return ((InflationRateCalculation) bean).gearing;
       }
@@ -695,10 +635,7 @@
     private PriceIndex index;
     private Period lag;
     private PriceIndexCalculationMethod indexCalculationMethod;
-<<<<<<< HEAD
-=======
     private Double firstIndexValue;
->>>>>>> cf427f52
     private ValueSchedule gearing;
 
     /**
@@ -715,10 +652,7 @@
       this.index = beanToCopy.getIndex();
       this.lag = beanToCopy.getLag();
       this.indexCalculationMethod = beanToCopy.getIndexCalculationMethod();
-<<<<<<< HEAD
-=======
       this.firstIndexValue = beanToCopy.firstIndexValue;
->>>>>>> cf427f52
       this.gearing = beanToCopy.gearing;
     }
 
@@ -732,11 +666,8 @@
           return lag;
         case -1409010088:  // indexCalculationMethod
           return indexCalculationMethod;
-<<<<<<< HEAD
-=======
         case 922631823:  // firstIndexValue
           return firstIndexValue;
->>>>>>> cf427f52
         case -91774989:  // gearing
           return gearing;
         default:
@@ -755,12 +686,9 @@
           break;
         case -1409010088:  // indexCalculationMethod
           this.indexCalculationMethod = (PriceIndexCalculationMethod) newValue;
-<<<<<<< HEAD
-=======
           break;
         case 922631823:  // firstIndexValue
           this.firstIndexValue = (Double) newValue;
->>>>>>> cf427f52
           break;
         case -91774989:  // gearing
           this.gearing = (ValueSchedule) newValue;
@@ -801,10 +729,7 @@
           index,
           lag,
           indexCalculationMethod,
-<<<<<<< HEAD
-=======
           firstIndexValue,
->>>>>>> cf427f52
           gearing);
     }
 
@@ -845,16 +770,6 @@
 
     /**
      * Sets reference price index calculation method.
-<<<<<<< HEAD
-     * <p>
-     * This specifies how the reference index calculation occurs.
-     * @param indexCalculationMethod  the new value, not null
-     * @return this, for chaining, not null
-     */
-    public Builder indexCalculationMethod(PriceIndexCalculationMethod indexCalculationMethod) {
-      JodaBeanUtils.notNull(indexCalculationMethod, "indexCalculationMethod");
-      this.indexCalculationMethod = indexCalculationMethod;
-=======
      * <p>
      * This specifies how the reference index calculation occurs.
      * @param indexCalculationMethod  the new value, not null
@@ -885,7 +800,6 @@
      */
     public Builder firstIndexValue(Double firstIndexValue) {
       this.firstIndexValue = firstIndexValue;
->>>>>>> cf427f52
       return this;
     }
 
@@ -917,10 +831,7 @@
       buf.append("index").append('=').append(JodaBeanUtils.toString(index)).append(',').append(' ');
       buf.append("lag").append('=').append(JodaBeanUtils.toString(lag)).append(',').append(' ');
       buf.append("indexCalculationMethod").append('=').append(JodaBeanUtils.toString(indexCalculationMethod)).append(',').append(' ');
-<<<<<<< HEAD
-=======
       buf.append("firstIndexValue").append('=').append(JodaBeanUtils.toString(firstIndexValue)).append(',').append(' ');
->>>>>>> cf427f52
       buf.append("gearing").append('=').append(JodaBeanUtils.toString(gearing));
       buf.append('}');
       return buf.toString();
